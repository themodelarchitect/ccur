--- conflicted
+++ resolved
@@ -20,16 +20,11 @@
 The first stage is sometimes called the source or producer; the last stage, the sink or consumer.
 */
 
-<<<<<<< HEAD
-// Stage takes an input channel of type T, an output channel of type T, and an error channel of type error.
-// The output channel is the input channel for the next Stage in the pipeline.
-=======
 // Stage takes an input channel of type T, an output channel of type T.
-// The output channel is the input channel for the next stage in the pipeline.
->>>>>>> acbae752
+// The output channel is the input channel for the next ExecFn in the pipeline.
 type Stage[T any] func(<-chan T, chan T)
 
-// Run receives data from upstream via inbound channel.
+// Run receive values from upstream via inbound channel.
 // Performs some function on that data, usually producing new values.
 // Send values downstream via outbound channel
 func (s Stage[T]) Run(in <-chan T) chan T {
@@ -56,8 +51,8 @@
 	return stages
 }
 
-// Sink will take items from a channel of type T and perform the function.
-func Sink[T any](in <-chan T, fn func(T)) {
+// Sink will take items from a channel of type T and run the function on each item.
+func Sink[T any](in <-chan T, fn func(T) error) {
 	// loop until the in channel is closed
 	for {
 		select {
@@ -65,7 +60,10 @@
 			if !ok { // in channel is closed
 				return // Done
 			}
-			fn(x)
+			err := fn(x)
+			if err != nil {
+				panic(err)
+			}
 		}
 	}
 }
